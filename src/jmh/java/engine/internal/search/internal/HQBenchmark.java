package engine.internal.search.internal;

import engine.Position;
import engine.internal.search.MoveGenerator;
import engine.internal.search.PackedPositionFactory;
import java.io.BufferedReader;
import java.io.InputStreamReader;
import java.util.ArrayList;
import java.util.List;
import java.util.concurrent.TimeUnit;
import org.openjdk.jmh.annotations.*;

/** Compare MoveGeneratorHQ on a bundle of small perft positions. */
@State(Scope.Thread)
@BenchmarkMode(Mode.Throughput)
@OutputTimeUnit(TimeUnit.SECONDS)
public class HQBenchmark {

  private static final PackedPositionFactory FACT = new PackedPositionFactoryImpl();
  private static final MoveGenerator         GEN  = new MoveGeneratorHQ();

  /* ─────── fixed scratch buffers (no GC) ──────────────────────────── */
  private static final int  MAX_PLY   = 64;
  private static final int  LIST_CAP  = 256;

  private static final int[][] MOVES  = new int[MAX_PLY][LIST_CAP];
  private static final long[]  COOKIE = new long[MAX_PLY];

  private long[][] roots;         // start positions (bitboards)
  private int[]    depths;        // matching perft depths

  /* ---------- load positions once per fork ---------- */
  @Setup(Level.Trial)
  public void init() throws Exception {
<<<<<<< HEAD
    int cases = 10;
    List<long[]> posTmp   = new ArrayList<>();
=======

    gen = new MoveGeneratorHQ(); // only one choice now
    int maxCases = 10;

    List<long[]> posTmp = new ArrayList<>();
>>>>>>> ac476a99
    List<Integer> depthTmp = new ArrayList<>();

    try (var is = getClass().getResourceAsStream("/perft/qbb.txt");
         var br = new BufferedReader(new InputStreamReader(is))) {

      br.lines()
              .map(String::trim)
              .filter(l -> !(l.isEmpty() || l.startsWith("#")))
              .limit(cases)
              .forEach(l -> {
                String[] p = l.split(";");
                String fen = p[0].trim();
                int    d   = Integer.parseInt(p[1].replaceAll("[^0-9]", ""));
                posTmp.add(FACT.toBitboards(new FenPos(fen)));
                depthTmp.add(d);
              });
    }
    roots  = posTmp.toArray(long[][]::new);
    depths = depthTmp.stream().mapToInt(Integer::intValue).toArray();
  }

  /* ---------- benchmark body ---------- */
  @Benchmark
  public long totalNodes() {
    long sum = 0;

    for (int i = 0; i < roots.length; i++) {
      // work on a private copy of the root position
      long[] root = roots[i].clone();
      sum += perft(root, depths[i], 0);
    }
    return sum; // keep JVM from DCE-ing the loop
  }

  /* ---------- allocation-free perft ---------- */
  private static long perft(long[] pos, int depth, int ply) {
    if (depth == 0) return 1L;

    int[] list = MOVES[ply];
    int   cnt  = GEN.generate(pos, list, MoveGenerator.GenMode.ALL);

    long nodes = 0;
    for (int i = 0; i < cnt; i++) {
      int  mv     = list[i];
      long cookie = FACT.pushLegal(pos, mv, GEN);
      if (cookie >= 0) {
        COOKIE[ply] = cookie;
        nodes += perft(pos, depth - 1, ply + 1);
        FACT.undoMoveInPlace(pos, mv, cookie);
      }
    }
    return nodes;
  }

  /* tiny Position wrapper – only FEN is needed */
  private record FenPos(String fen) implements Position {
    @Override public String toFen()            { return fen; }
    @Override public boolean whiteToMove()     { return false; }
    @Override public int  halfmoveClock()      { return 0; }
    @Override public int  fullmoveNumber()     { return 1; }
    @Override public int  castlingRights()     { return 0; }
    @Override public int  enPassantSquare()    { return -1; }
  }
}<|MERGE_RESOLUTION|>--- conflicted
+++ resolved
@@ -32,16 +32,12 @@
   /* ---------- load positions once per fork ---------- */
   @Setup(Level.Trial)
   public void init() throws Exception {
-<<<<<<< HEAD
     int cases = 10;
     List<long[]> posTmp   = new ArrayList<>();
-=======
 
     gen = new MoveGeneratorHQ(); // only one choice now
-    int maxCases = 10;
 
     List<long[]> posTmp = new ArrayList<>();
->>>>>>> ac476a99
     List<Integer> depthTmp = new ArrayList<>();
 
     try (var is = getClass().getResourceAsStream("/perft/qbb.txt");
