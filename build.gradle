plugins {
    id 'java'
    id 'com.diffplug.spotless' version '6.25.0'
    id 'me.champeau.jmh' version '0.7.2'
}

spotless {
    java {
        googleJavaFormat()        // use Google style
        target 'src/**/*.java'
    }
}

group = 'tyler.breese'
version = '1.0-SNAPSHOT'

repositories {
    mavenCentral()
}

dependencies {
    testImplementation platform('org.junit:junit-bom:5.10.0')
    testImplementation 'org.junit.jupiter:junit-jupiter'
}

test {
    useJUnitPlatform()
}

<<<<<<< HEAD
tasks.withType(Test).configureEach {
    testLogging {
        events "started", "passed", "skipped", "failed",
                "standard_out", "standard_error"
        showStandardStreams = true     // forward System.out/err
    }
=======

jmh {
    warmupIterations = 2
    iterations       = 5   // measurement iterations
    fork             = 3    // run in 3 fresh JVMs
    benchmarkMode    = ['thrpt']
    timeUnit         = 's'
    failOnError      = true
>>>>>>> 98430496
}<|MERGE_RESOLUTION|>--- conflicted
+++ resolved
@@ -27,14 +27,14 @@
     useJUnitPlatform()
 }
 
-<<<<<<< HEAD
+
 tasks.withType(Test).configureEach {
     testLogging {
         events "started", "passed", "skipped", "failed",
                 "standard_out", "standard_error"
         showStandardStreams = true     // forward System.out/err
     }
-=======
+}
 
 jmh {
     warmupIterations = 2
@@ -43,5 +43,4 @@
     benchmarkMode    = ['thrpt']
     timeUnit         = 's'
     failOnError      = true
->>>>>>> 98430496
 }